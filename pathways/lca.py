--- conflicted
+++ resolved
@@ -144,13 +144,8 @@
         matrix="biosphere_matrix",
         indices_array=b_indices,
         data_array=b_data,
-<<<<<<< HEAD
         #flip_array=b_sign,
         distributions_array= b_distributions,
-=======
-        flip_array=b_sign,
-        distributions_array=b_distributions,
->>>>>>> 568462ff
     )
 
     return dp, A_inds, B_inds
