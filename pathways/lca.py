--- conflicted
+++ resolved
@@ -171,13 +171,7 @@
 
 
 def get_subshares_matrix(
-<<<<<<< HEAD
         correlated_array: list,
-=======
-    A_array: list,
-    indices: Dict,
-    year: int,
->>>>>>> 70e54d7a
 ) -> Datapackage:
     """
     Add subshares samples to an LCA object.
@@ -186,34 +180,18 @@
 
     dp_correlated = bwp.create_datapackage()
 
-<<<<<<< HEAD
     a_data_samples, a_indices, a_sign = correlated_array
 
     dp_correlated.add_persistent_array(
         matrix='technosphere_matrix',
         indices_array=a_indices,
         data_array=a_data_samples.reshape((1, -1)),
-=======
-    a_data, a_indices, a_sign, _ = A_array
-
-    # adjusted_data = adjust_matrix_based_on_shares(data_array, indices_array, indices, year)
-
-    dp_correlated.add_persistent_array(
-        matrix="technosphere_matrix",
-        indices_array=a_indices,
-        data_array=a_data,
->>>>>>> 70e54d7a
         flip_array=a_sign,
     )
 
     return dp_correlated
 
-<<<<<<< HEAD
 def adjust_matrix_based_on_shares(A_arrays, shares_dict, use_distributions, year):
-=======
-
-def adjust_matrix_based_on_shares(data_array, indices_array, shares_dict, year):
->>>>>>> 70e54d7a
     """
     Adjust the technosphere matrix based on shares.
     :param data_array:
@@ -250,15 +228,9 @@
             ]
             all_product_indices = set()
 
-<<<<<<< HEAD
             tech_indices = np.isin(indices_array['row'], all_tech_indices)
             all_product_indices.update(indices_array['col'][tech_indices])
-=======
-            # Optimization: Use np.isin for efficient filtering
-            tech_indices = np.isin(indices_array["row"], all_tech_indices)
-            all_product_indices.update(indices_array["col"][tech_indices])
->>>>>>> 70e54d7a
-
+            
             for product_idx in all_product_indices:
                 # Vectorized operation to calculate total_output for each product_idx
                 relevant_indices = [
@@ -288,14 +260,11 @@
                         # Append to modified_indices regardless of whether it's a new addition or an adjustment
                         modified_indices.append((idx, product_idx))
                         modified_data.append(new_amount)
-<<<<<<< HEAD
                         modified_signs.append(sign_array[index])
                     elif product_idx not in unique_product_indices_from_dict:  # Exclude diagonal and undesired exchanges
-=======
                     elif (
                         product_idx not in unique_product_indices_from_dict
                     ):  # Exclude diagonal and undesired exchanges
->>>>>>> 70e54d7a
                         modified_data.append(new_amount)
                         modified_indices.append((idx, product_idx))
                         modified_signs.append(True) # CHECK: I am assuming new exchanges are always positive
