--- conflicted
+++ resolved
@@ -42,11 +42,8 @@
     fetch_indices,
     get_combined_filters,
     get_unit_conversion_factors,
-<<<<<<< HEAD
     read_categories_from_yaml,
     read_indices_csv,
-=======
->>>>>>> 7d1ca438
 )
 
 logging.basicConfig(
