"""
This module defines the class Pathways, which reads in a datapackage
that contains scenario data, mapping between scenario variables and
LCA datasets, and LCA matrices.
"""

import logging
import warnings
from collections import defaultdict
from multiprocessing import Pool, cpu_count
from typing import List, Optional

import numpy as np
import pandas
import pandas as pd
import pyprind
import xarray as xr
import yaml
from datapackage import DataPackage

from .data_validation import validate_datapackage
from .filesystem_constants import DATA_DIR, DIR_CACHED_DB
from .lca import _calculate_year, get_lca_matrices
from .lcia import get_lcia_method_names
from .utils import (
    clean_cache_directory,
    create_lca_results_array,
    display_results,
    fetch_inventories_locations,
    harmonize_units,
    load_classifications,
    load_numpy_array_from_disk,
    load_units_conversion,
    resize_scenario_data,
)

# remove warnings
warnings.filterwarnings("ignore")


def _get_mapping(data) -> dict:
    """
    Read the mapping file which maps scenario variables to LCA datasets.
    It's a YAML file.
    :return: dict

    """
    return yaml.safe_load(data.get_resource("mapping").raw_read())


def _read_scenario_data(data: dict, scenario: str):
    """
    Read the scenario data.
    The scenario data describes scenario variables with production volumes for each time step.
    :param scenario: str. Scenario name.
    :return: pd.DataFrame

    """
    filepath = data["scenarios"][scenario]["path"]
    # if CSV file
    if filepath.endswith(".csv"):
        return pd.read_csv(filepath, index_col=0)
    else:
        # Excel file
        return pd.read_excel(filepath, index_col=0)


def _read_datapackage(datapackage: str) -> DataPackage:
    """Read the datapackage.json file.

    :return: DataPackage
    """
    return DataPackage(datapackage)


class Pathways:
    """The Pathways class reads in a datapackage that contains scenario data,
    mapping between scenario variables and LCA datasets, and LCA matrices.

    :param datapackage: Path to the datapackage.zip file.
    :type datapackage: str

    """

    def __init__(self, datapackage, debug=False):
        self.datapackage = datapackage
<<<<<<< HEAD
        self.data, dataframe, self.filepaths = validate_datapackage(
            _read_datapackage(datapackage)
        )
=======
        self.data, dataframe, self.filepaths = validate_datapackage(_read_datapackage())
>>>>>>> 1e97b7d1
        self.mapping = _get_mapping()
        self.mapping.update(self._get_final_energy_mapping())
        self.debug = debug
        self.scenarios = self._get_scenarios(dataframe)
        self.classifications = load_classifications()

        # create a reverse mapping
        self.reverse_classifications = defaultdict(list)
        for k, v in self.classifications.items():
            self.reverse_classifications[v].append(k)

        self.lca_results = None
        self.lcia_methods = get_lcia_method_names()
        self.units = load_units_conversion()
        self.lcia_matrix = None

        clean_cache_directory()

        if self.debug:
            logging.basicConfig(
                level=logging.DEBUG,
                filename="pathways.log",  # Log file to save the entries
                filemode="a",  # Append to the log file if it exists, 'w' to overwrite
                format="%(asctime)s - %(levelname)s - %(module)s - %(message)s",
                datefmt="%Y-%m-%d %H:%M:%S",
            )
            logging.info("#" * 600)
            logging.info(f"Pathways initialized with datapackage: {datapackage}")

    def _get_final_energy_mapping(self):
        """
        Read the final energy mapping file, which is an Excel file
        :return: dict
        """

        def create_dict_for_specific_model(row: dict, model: str) -> dict:
            """
            Create a dictionary for a specific model from the row.
            :param row: dict
            :param model: str
            :return: dict
            """
            # Construct the key from 'sector', 'variable', and 'fuel'
            key = f"{row['sector']}_{row['variable']}_{row['fuel']}"

            # Check if the specific model's scenario variable is available
            if pd.notna(row[model]):
                # Create the dictionary structure for this row for the specific model
                dict_structure = {
                    key: {
                        "dataset": [
                            {
                                "name": row["dataset name"],
                                "reference product": row["dataset reference product"],
                                "unit": row["unit"],
                            }
                        ],
                        "scenario variable": row[model],
                    }
                }
                return dict_structure
            return None

        def create_dict_with_specific_model(
            dataframe: pandas.DataFrame, model: str
        ) -> dict:
            """
            Create a dictionary for a specific model from the dataframe.
            :param dataframe: pandas.DataFrame
            :param model: str
            :return: dict
            """
            model_dict = {}
            for index, row in dataframe.iterrows():
                row_dict = create_dict_for_specific_model(row, model)
                if row_dict:
                    model_dict.update(row_dict)
            return model_dict

        # Read the Excel file
        mapping_dataframe = pd.read_excel(
            DATA_DIR / "final_energy_mapping.xlsx",
        )
        model = self.data.descriptor["scenarios"][0]["name"].split(" - ")[0]

        return create_dict_with_specific_model(mapping_dataframe, model)

    def _get_scenarios(self, scenario_data: pd.DataFrame) -> xr.DataArray:
        """
        Load scenarios from filepaths as pandas DataFrame.
        Concatenate them into an xarray DataArray.
        :param scenario_data: pd.DataFrame
        :return: xr.DataArray
        """

        mapping_vars = [item["scenario variable"] for item in self.mapping.values()]

        # check if all variables in mapping are in scenario_data
        for var in mapping_vars:
            if var not in scenario_data["variables"].values:
                if self.debug:
                    logging.warning(f"Variable {var} not found in scenario data.")

        # remove rows which do not have a value under the `variable`
        # column that correspond to any value in self.mapping for `scenario variable`

        scenario_data = scenario_data[scenario_data["variables"].isin(mapping_vars)]

        # convert `year` column to integer
        scenario_data.loc[:, "year"] = scenario_data["year"].astype(int)

        # Convert to xarray DataArray
        data = (
            scenario_data.groupby(["model", "pathway", "variables", "region", "year"])[
                "value"
            ]
            .mean()
            .to_xarray()
        )

        # convert values under "model" column to lower case
        data.coords["model"] = [x.lower() for x in data.coords["model"].values]

        # Replace variable names with values found in self.mapping
        new_names = []
        for variable in data.coords["variables"].values:
            for p_var, val in self.mapping.items():
                if val["scenario variable"] == variable:
                    new_names.append(p_var)
        data.coords["variables"] = new_names

        # Add units
        units = {}
        for variable in data.coords["variables"].values:
            units[variable] = scenario_data[
                scenario_data["variables"]
                == self.mapping[variable]["scenario variable"]
            ].iloc[0]["unit"]

        data.attrs["units"] = units

        return data

    def calculate(
        self,
        methods: Optional[List[str]] = None,
        models: Optional[List[str]] = None,
        scenarios: Optional[List[str]] = None,
        regions: Optional[List[str]] = None,
        years: Optional[List[int]] = None,
        variables: Optional[List[str]] = None,
        characterization: bool = True,
        multiprocessing: bool = False,
        demand_cutoff: float = 1e-3,
        use_distributions: int = 0,
    ) -> None:
        """
        Calculate Life Cycle Assessment (LCA) results for given methods, models, scenarios, regions, and years.

        If no arguments are provided for methods, models, scenarios, regions, or years,
        the function will default to using all available values from the `scenarios` attribute.

        This function processes each combination of model, scenario, and year in parallel
        and stores the results in the `lca_results` attribute.

        :param characterization: Boolean. If True, calculate LCIA results. If False, calculate LCI results.
        :param methods: List of impact assessment methods. If None, all available methods will be used.
        :type methods: Optional[List[str]], default is None
        :param models: List of models. If None, all available models will be used.
        :type models: Optional[List[str]], default is None
        :param scenarios: List of scenarios. If None, all available scenarios will be used.
        :type scenarios: Optional[List[str]], default is None
        :param regions: List of regions. If None, all available regions will be used.
        :type regions: Optional[List[str]], default is None
        :param years: List of years. If None, all available years will be used.
        :type years: Optional[List[int]], default is None
        :param variables: List of variables. If None, all available variables will be used.
        :type variables: Optional[List[str]], default is None
        :param multiprocessing: Boolean. If True, process each region in parallel.
        :type multiprocessing: bool, default is False
        :param demand_cutoff: Float. If the total demand for a given variable is less than this value, the variable is skipped.
        :type demand_cutoff: float, default is 1e-3
        :param use_distributions: Integer. If non zero, use distributions for LCA calculations.
        """

        self.scenarios = harmonize_units(self.scenarios, variables)

        if characterization is False:
            methods = None

        # Set default values if arguments are not provided
        if methods is None and characterization is True:
            methods = get_lcia_method_names()
            if self.debug:
                logging.info(f"Using the following LCIA methods: {methods}")
        if models is None:
            models = self.scenarios.coords["model"].values
            models = [m.lower() for m in models]
            if self.debug:
                logging.info(f"Using the following models: {models}")
        if scenarios is None:
            scenarios = self.scenarios.coords["pathway"].values
            if self.debug:
                logging.info(f"Using the following scenarios: {scenarios}")
        if regions is None:
            regions = self.scenarios.coords["region"].values
            if self.debug:
                logging.info(f"Using the following regions: {regions}")
        if years is None:
            years = self.scenarios.coords["year"].values
            if self.debug:
                logging.info(f"Using the following years: {years}")
        if variables is None:
            variables = self.scenarios.coords["variables"].values
            variables = [str(v) for v in variables]
            if self.debug:
                logging.info(f"Using the following variables: {variables}")

        # resize self.scenarios array to fit the given arguments
        self.scenarios = resize_scenario_data(
            self.scenarios, models, scenarios, regions, years, variables
        )

        # refresh self.mapping,
        # remove keys that are not
        # in self.scenarios.variable.values
        self.mapping = {
            k: v
            for k, v in self.mapping.items()
            if k in self.scenarios.coords["variables"].values
        }

        # Create xarray for storing LCA results if not already present
        if self.lca_results is None:
            _, technosphere_index, biosphere_index = get_lca_matrices(
                self.filepaths, models[0], scenarios[0], years[0]
            )
            locations = fetch_inventories_locations(technosphere_index)

            self.lca_results = create_lca_results_array(
                methods=methods,
                years=years,
                regions=regions,
                locations=locations,
                models=models,
                scenarios=scenarios,
                classifications=self.classifications,
                mapping=self.mapping,
                use_distributions=True if use_distributions > 0 else False,
            )

        # Iterate over each combination of model, scenario, and year
        results = {}
        for model in models:
            print(f"Calculating LCA results for {model}...")
            for scenario in scenarios:
                print(f"--- Calculating LCA results for {scenario}...")
                if multiprocessing:
                    args = [
                        (
                            model,
                            scenario,
                            year,
                            regions,
                            variables,
                            methods,
                            demand_cutoff,
                            self.filepaths,
                            self.mapping,
                            self.units,
                            self.lca_results,
                            self.classifications,
                            self.scenarios,
                            self.reverse_classifications,
                            self.debug,
                            use_distributions,
                        )
                        for year in years
                    ]
                    # Process each region in parallel
                    with Pool(cpu_count()) as p:
                        # store th results as a dictionary with years as keys
                        results.update(
                            {
                                (model, scenario, year): result
                                for year, result in zip(
                                    years, p.map(_calculate_year, args)
                                )
                            }
                        )
                else:
                    results = {
                        (model, scenario, year): _calculate_year(
                            (
                                model,
                                scenario,
                                year,
                                regions,
                                variables,
                                methods,
                                demand_cutoff,
                                self.filepaths,
                                self.mapping,
                                self.units,
                                self.lca_results,
                                self.classifications,
                                self.scenarios,
                                self.reverse_classifications,
                                self.debug,
                                use_distributions,
                            )
                        )
                        for year in years
                    }

        # remove None values in results
        results = {k: v for k, v in results.items() if v is not None}

        self._fill_in_result_array(results)

    def _fill_in_result_array(self, results: dict):

        # Assuming DIR_CACHED_DB, results, and self.lca_results are already defined

        # Pre-loading data from disk if possible
        cached_data = {
            data["id_array"]: load_numpy_array_from_disk(
                DIR_CACHED_DB / f"{data['id_array']}.npy",
            )
            for coord, result in results.items()
            for region, data in result.items()
            if region != "other"
        }

        # use pyprint to display progress
        bar = pyprind.ProgBar(len(results))
        for coord, result in results.items():
            bar.update()
            model, scenario, year = coord
            acts_category_idx_dict = result["other"]["acts_category_idx_dict"]
            acts_location_idx_dict = result["other"]["acts_location_idx_dict"]

            for region, data in result.items():
                if region == "other":
                    continue

                id_array = data["id_array"]
                variables = data["variables"]

                d = cached_data[id_array]

                for cat, act_cat_idx in acts_category_idx_dict.items():
                    for loc, act_loc_idx in acts_location_idx_dict.items():
                        idx = np.intersect1d(act_cat_idx, act_loc_idx)
                        idx = idx[idx != -1]
                        summed_data = d[..., idx].sum(axis=-1)

                        if idx.size > 0:

                            summed_data = d[..., idx].sum(axis=-1)
                            try:
                                self.lca_results.loc[
                                    {
                                        "region": region,
                                        "model": model,
                                        "scenario": scenario,
                                        "year": year,
                                        "act_category": cat,
                                        "location": loc,
                                        "variable": list(variables.keys()),
                                    }
                                ] = summed_data

                            except:
                                # transpose quantile dimension to the penultimate dimension
                                self.lca_results.loc[
                                    {
                                        "region": region,
                                        "model": model,
                                        "scenario": scenario,
                                        "year": year,
                                        "act_category": cat,
                                        "location": loc,
                                        "variable": list(variables.keys()),
                                    }
                                ] = summed_data.transpose(0, 2, 1)

    def display_results(self, cutoff: float = 0.001) -> xr.DataArray:
        return display_results(self.lca_results, cutoff=cutoff)<|MERGE_RESOLUTION|>--- conflicted
+++ resolved
@@ -84,13 +84,9 @@
 
     def __init__(self, datapackage, debug=False):
         self.datapackage = datapackage
-<<<<<<< HEAD
         self.data, dataframe, self.filepaths = validate_datapackage(
             _read_datapackage(datapackage)
         )
-=======
-        self.data, dataframe, self.filepaths = validate_datapackage(_read_datapackage())
->>>>>>> 1e97b7d1
         self.mapping = _get_mapping()
         self.mapping.update(self._get_final_energy_mapping())
         self.debug = debug
