--- conflicted
+++ resolved
@@ -49,11 +49,7 @@
     "SALib",
     "pyarrow",
     "fastparquet",
-<<<<<<< HEAD
-    "scikit-umfpack<0.4.0",
     "edges"
-=======
->>>>>>> f22dafc2
 ]
 
 [tool.setuptools]
